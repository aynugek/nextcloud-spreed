--- conflicted
+++ resolved
@@ -158,10 +158,6 @@
 
 ## 20.1
 * `archived-conversations` (local) - Conversations can be marked as archived which will hide them from the conversation list by default
-<<<<<<< HEAD
 * `talk-polls-drafts` - Whether moderators can store and retrieve poll drafts
 * `config => call => start-without-media` (local) - Boolean, whether media should be disabled when starting or joining a conversation
-=======
-* `config => call => start-without-media` (local) - Boolean, whether media should be disabled when starting or joining a conversation
-* `config => call => max-duration` - Integer, maximum call duration in seconds. Please note that this should only be used with system cron and with a reasonable high value, due to the expended duration until the background job ran.
->>>>>>> 97de780b
+* `config => call => max-duration` - Integer, maximum call duration in seconds. Please note that this should only be used with system cron and with a reasonable high value, due to the expended duration until the background job ran.