<?xml version="1.0"?>
<info xmlns:xsi= "http://www.w3.org/2001/XMLSchema-instance"
	  xsi:noNamespaceSchemaLocation="https://apps.nextcloud.com/schema/apps/info.xsd">
	<id>spreed</id>
	<name>Talk</name>
	<summary><![CDATA[Chat, video & audio-conferencing using WebRTC]]></summary>
	<description><![CDATA[Chat, video & audio-conferencing using WebRTC

* 💬 **Chat integration!** Nextcloud Talk comes with a simple text chat. Allowing you to share files from your Nextcloud and mentioning other participants.
* 👥 **Private, group, public and password protected calls!** Just invite somebody, a whole group or send a public link to invite to a call.
* 💻 **Screen sharing!** Share your screen with participants of your call. You just need to use Firefox version 52 (or newer), latest Edge or Chrome 49 (or newer) with this [Chrome extension](https://chrome.google.com/webstore/detail/screensharing-for-nextclo/kepnpjhambipllfmgmbapncekcmabkol).
* 🚀 **Integration with other Nextcloud apps** like Files, Contacts and Deck. More to come.

And in the works for the [coming versions](https://github.com/nextcloud/spreed/milestones/):
* ✋ [Federated calls](https://github.com/nextcloud/spreed/issues/21), to call people on other Nextclouds

	]]></description>

<<<<<<< HEAD
	<version>11.2.2</version>
=======
	<version>11.3.0</version>
>>>>>>> 57d6a7d4
	<licence>agpl</licence>

	<author>Daniel Calviño Sánchez</author>
	<author>Ivan Sein</author>
	<author>Jan-Christoph Borchardt</author>
	<author>Jennifer Piperek</author>
	<author>Joas Schilling</author>
	<author>Marco Ambrosini</author>
	<author>Vincent Petry</author>

	<namespace>Talk</namespace>

	<types>
		<dav />
		<prevent_group_restriction />
	</types>

	<category>multimedia</category>
	<category>social</category>
	<category>workflow</category>

	<website>https://github.com/nextcloud/spreed</website>
	<bugs>https://github.com/nextcloud/spreed/issues</bugs>
	<repository>https://github.com/nextcloud/spreed.git</repository>

	<screenshot>https://raw.githubusercontent.com/nextcloud/spreed/master/docs/call-in-action.png</screenshot>
	<screenshot>https://raw.githubusercontent.com/nextcloud/spreed/master/docs/chat.png</screenshot>
	<screenshot>https://raw.githubusercontent.com/nextcloud/spreed/master/docs/file-darg-and-drop.png</screenshot>
	<screenshot>https://raw.githubusercontent.com/nextcloud/spreed/master/docs/screensharing.png</screenshot>
	<screenshot>https://raw.githubusercontent.com/nextcloud/spreed/master/docs/video-verfication.png</screenshot>

	<dependencies>
		<nextcloud min-version="21" max-version="21" />
	</dependencies>

	<background-jobs>
		<job>OCA\Talk\BackgroundJob\ExpireSignalingMessage</job>
		<job>OCA\Talk\BackgroundJob\RemoveEmptyRooms</job>
		<job>OCA\Talk\BackgroundJob\ResetAssignedSignalingServer</job>
		<job>OCA\Talk\BackgroundJob\CheckReferenceIdColumn</job>
		<job>OCA\Talk\BackgroundJob\CheckHostedSignalingServer</job>
		<job>OCA\Talk\BackgroundJob\CheckMatterbridges</job>
	</background-jobs>

	<repair-steps>
		<pre-migration>
			<step>OCA\Talk\Migration\FixNamespaceInDatabaseTables</step>
		</pre-migration>
		<post-migration>
			<step>OCA\Talk\Migration\CreateHelpCommand</step>
			<step>OCA\Talk\Migration\ClearResourceAccessCache</step>
		</post-migration>
		<install>
			<step>OCA\Talk\Migration\CreateHelpCommand</step>
		</install>
	</repair-steps>

	<commands>
		<command>OCA\Talk\Command\ActiveCalls</command>
		<command>OCA\Talk\Command\Command\Add</command>
		<command>OCA\Talk\Command\Command\AddSamples</command>
		<command>OCA\Talk\Command\Command\Delete</command>
		<command>OCA\Talk\Command\Command\ListCommand</command>
		<command>OCA\Talk\Command\Command\Update</command>
		<command>OCA\Talk\Command\Stun\Add</command>
		<command>OCA\Talk\Command\Stun\Delete</command>
		<command>OCA\Talk\Command\Stun\ListCommand</command>
		<command>OCA\Talk\Command\Turn\Add</command>
		<command>OCA\Talk\Command\Turn\Delete</command>
		<command>OCA\Talk\Command\Turn\ListCommand</command>
		<command>OCA\Talk\Command\Signaling\Add</command>
		<command>OCA\Talk\Command\Signaling\Delete</command>
		<command>OCA\Talk\Command\Signaling\ListCommand</command>
		<command>OCA\Talk\Command\Room\Create</command>
		<command>OCA\Talk\Command\Room\Delete</command>
		<command>OCA\Talk\Command\Room\Add</command>
		<command>OCA\Talk\Command\Room\Remove</command>
		<command>OCA\Talk\Command\Room\Promote</command>
		<command>OCA\Talk\Command\Room\Demote</command>
		<command>OCA\Talk\Command\Room\Update</command>
	</commands>

	<settings>
		<admin>OCA\Talk\Settings\Admin\AdminSettings</admin>
		<admin-section>OCA\Talk\Settings\Admin\Section</admin-section>
	</settings>

	<activity>
		<settings>
			<setting>OCA\Talk\Activity\Setting</setting>
		</settings>

		<providers>
			<provider>OCA\Talk\Activity\Provider\Invitation</provider>
			<provider>OCA\Talk\Activity\Provider\Call</provider>
		</providers>
	</activity>

	<contactsmenu>
		<provider>OCA\Talk\ContactsMenu\Providers\CallProvider</provider>
	</contactsmenu>

	<collaboration>
		<plugins>
			<plugin type="collaborator-search" share-type="SHARE_TYPE_ROOM">OCA\Talk\Collaboration\Collaborators\RoomPlugin</plugin>
		</plugins>
	</collaboration>
</info><|MERGE_RESOLUTION|>--- conflicted
+++ resolved
@@ -16,11 +16,7 @@
 
 	]]></description>
 
-<<<<<<< HEAD
-	<version>11.2.2</version>
-=======
 	<version>11.3.0</version>
->>>>>>> 57d6a7d4
 	<licence>agpl</licence>
 
 	<author>Daniel Calviño Sánchez</author>
