<?xml version="1.0"?>
<info xmlns:xsi= "http://www.w3.org/2001/XMLSchema-instance"
	  xsi:noNamespaceSchemaLocation="https://apps.nextcloud.com/schema/apps/info.xsd">
	<id>spreed</id>
	<name>Talk</name>
	<summary><![CDATA[Chat, video & audio-conferencing using WebRTC]]></summary>
	<description><![CDATA[Chat, video & audio-conferencing using WebRTC

* 💬 **Chat integration!** Nextcloud Talk comes with a simple text chat. Allowing you to share files from your Nextcloud and mentioning other participants.
* 👥 **Private, group, public and password protected calls!** Just invite somebody, a whole group or send a public link to invite to a call.
* 💻 **Screen sharing!** Share your screen with participants of your call. You just need to use Firefox version 52 (or newer), latest Edge or Chrome 49 (or newer) with this [Chrome extension](https://chrome.google.com/webstore/detail/screensharing-for-nextclo/kepnpjhambipllfmgmbapncekcmabkol).
* 🚀 **Integration with other Nextcloud apps** like Files, Contacts and Deck. More to come.

And in the works for the [coming versions](https://github.com/nextcloud/spreed/milestones/):
* ✋ [Federated calls](https://github.com/nextcloud/spreed/issues/21), to call people on other Nextclouds

	]]></description>

<<<<<<< HEAD
	<version>11.0.0</version>
=======
	<version>11.1.0</version>
>>>>>>> 0250b7dc
	<licence>agpl</licence>

	<author>Daniel Calviño Sánchez</author>
	<author>Ivan Sein</author>
	<author>Jan-Christoph Borchardt</author>
	<author>Jennifer Piperek</author>
	<author>Joas Schilling</author>
	<author>Marco Ambrosini</author>
	<author>Vincent Petry</author>

	<namespace>Talk</namespace>

	<types>
		<dav />
		<prevent_group_restriction />
	</types>

	<category>multimedia</category>
	<category>social</category>
	<category>workflow</category>

	<website>https://github.com/nextcloud/spreed</website>
	<bugs>https://github.com/nextcloud/spreed/issues</bugs>
	<repository>https://github.com/nextcloud/spreed.git</repository>

	<screenshot>https://raw.githubusercontent.com/nextcloud/spreed/master/docs/call-in-action.png</screenshot>
	<screenshot>https://raw.githubusercontent.com/nextcloud/spreed/master/docs/chat.png</screenshot>
	<screenshot>https://raw.githubusercontent.com/nextcloud/spreed/master/docs/file-darg-and-drop.png</screenshot>
	<screenshot>https://raw.githubusercontent.com/nextcloud/spreed/master/docs/screensharing.png</screenshot>
	<screenshot>https://raw.githubusercontent.com/nextcloud/spreed/master/docs/video-verfication.png</screenshot>

	<dependencies>
		<nextcloud min-version="21" max-version="21" />
	</dependencies>

	<background-jobs>
		<job>OCA\Talk\BackgroundJob\ExpireSignalingMessage</job>
		<job>OCA\Talk\BackgroundJob\RemoveEmptyRooms</job>
		<job>OCA\Talk\BackgroundJob\ResetAssignedSignalingServer</job>
		<job>OCA\Talk\BackgroundJob\CheckReferenceIdColumn</job>
		<job>OCA\Talk\BackgroundJob\CheckHostedSignalingServer</job>
		<job>OCA\Talk\BackgroundJob\CheckMatterbridges</job>
	</background-jobs>

	<repair-steps>
		<pre-migration>
			<step>OCA\Talk\Migration\FixNamespaceInDatabaseTables</step>
		</pre-migration>
		<post-migration>
			<step>OCA\Talk\Migration\CreateHelpCommand</step>
			<step>OCA\Talk\Migration\ClearResourceAccessCache</step>
		</post-migration>
		<install>
			<step>OCA\Talk\Migration\CreateHelpCommand</step>
		</install>
	</repair-steps>

	<commands>
		<command>OCA\Talk\Command\ActiveCalls</command>
		<command>OCA\Talk\Command\Command\Add</command>
		<command>OCA\Talk\Command\Command\AddSamples</command>
		<command>OCA\Talk\Command\Command\Delete</command>
		<command>OCA\Talk\Command\Command\ListCommand</command>
		<command>OCA\Talk\Command\Command\Update</command>
		<command>OCA\Talk\Command\Stun\Add</command>
		<command>OCA\Talk\Command\Stun\Delete</command>
		<command>OCA\Talk\Command\Stun\ListCommand</command>
		<command>OCA\Talk\Command\Turn\Add</command>
		<command>OCA\Talk\Command\Turn\Delete</command>
		<command>OCA\Talk\Command\Turn\ListCommand</command>
		<command>OCA\Talk\Command\Signaling\Add</command>
		<command>OCA\Talk\Command\Signaling\Delete</command>
		<command>OCA\Talk\Command\Signaling\ListCommand</command>
		<command>OCA\Talk\Command\Room\Create</command>
		<command>OCA\Talk\Command\Room\Delete</command>
		<command>OCA\Talk\Command\Room\Add</command>
		<command>OCA\Talk\Command\Room\Remove</command>
		<command>OCA\Talk\Command\Room\Promote</command>
		<command>OCA\Talk\Command\Room\Demote</command>
		<command>OCA\Talk\Command\Room\Update</command>
	</commands>

	<settings>
		<admin>OCA\Talk\Settings\Admin\AdminSettings</admin>
		<admin-section>OCA\Talk\Settings\Admin\Section</admin-section>
	</settings>

	<activity>
		<settings>
			<setting>OCA\Talk\Activity\Setting</setting>
		</settings>

		<providers>
			<provider>OCA\Talk\Activity\Provider\Invitation</provider>
			<provider>OCA\Talk\Activity\Provider\Call</provider>
		</providers>
	</activity>

	<contactsmenu>
		<provider>OCA\Talk\ContactsMenu\Providers\CallProvider</provider>
	</contactsmenu>

	<collaboration>
		<plugins>
			<plugin type="collaborator-search" share-type="SHARE_TYPE_ROOM">OCA\Talk\Collaboration\Collaborators\RoomPlugin</plugin>
		</plugins>
	</collaboration>
</info><|MERGE_RESOLUTION|>--- conflicted
+++ resolved
@@ -16,11 +16,7 @@
 
 	]]></description>
 
-<<<<<<< HEAD
-	<version>11.0.0</version>
-=======
 	<version>11.1.0</version>
->>>>>>> 0250b7dc
 	<licence>agpl</licence>
 
 	<author>Daniel Calviño Sánchez</author>
